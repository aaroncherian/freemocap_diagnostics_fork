


https://user-images.githubusercontent.com/15314521/164949971-099c0d8c-7ff4-4e64-a707-999eac0a6ecb.mp4


# This is all very much a work in progress! More to come!
<<<<<<< HEAD
## (As of April 2022) We're currently working on building a proper API with documentation, but for now enjoy this pile of semi-spaghettified code and sloppy ReadMe 😅
=======
## (As of May 2022) We're currently working on building a proper API with documentation, but for now enjoy this pile of semi-spaghettified code and sloppy ReadMe 😅
>>>>>>> dbf9dc95

___________________________________
___

## Prerequisites - 
**Required**
* Windows only for now (sorry! Mac and Linux support coming very soon! 😅 )
* A Python 3.7 environment - 
  * We recommend installing Anaconda from here (https://www.anaconda.com/products/individual#Downloads) to create your Python environment.

* Two or more USB webcams attached to viable USB ports 
	*  ~~USB hubs typically don't work~~ I think they do now?
<<<<<<< HEAD
	*  Note that two cameras is the minimum reuired for 3d reconstruction. However, with just two views, many points will be occluded/not visible to both cameras. For better performance, use three or four cameras
=======
	*  Note that two cameras is the minimum required for 3d reconstruction. However, with just two views, many points will be occluded/not visible to both cameras. For better performance, use three or four cameras
>>>>>>> dbf9dc95
* Each recording must (for now)  an unobstructed view of a  Charuco board within the first few seconds of recording (See below).
____
____
# Installation

0) Open an Anaconda-enabled command prompt (on Windows - press the Windows key and search 'Anaconda Prompt') window and perform the following steps:

1) Create a Python3.7 Anaconda environment
``` 
$ conda create -n freemocap-env python=3.7
``` 

2) Activate that newly created environment
```
$ conda activate freemocap-env
```
3) Install freemocap  from PyPi using `pip`
```
$ pip install freemocap
```
That should be it!
___
___
# Basic   Usage



 ##  HOW TO CREATE A *NEW* `FreeMoCap` RECORDING SESSION

tl;dr- Activate the the freemocap Python environment and run the following lines of code (either in a script or in a console)

```python
import freemocap
freemocap.RunMe()
```

But COOL KIDS will install Blender ([blender.org](https://blender.org) and generate an awesome `.blend` file animation by setting `useBlender=True`: 

```python
import freemocap
freemocap.RunMe(useBlender=True)
```




This two-line script is a copy of the `freemocap_runme_script.py` file, which can be run by entering the following command into a command prompt or powershell: 
```
(freemoocap-env)$ python freemocap_runme_script.py
```

## In a bit more detail- 

 ### 1)  In an Anaconda enabled Command Prompt, PowerShell, or Windows Terminal window 
- You will know if it's `Anaconda Enabled` because you will see a little `(base)` to the left of each line, which denotes that your `(base)` environment is currently active.
-  We recommend Windows Terminal so you can enjoy all the [Rich](https://github.com/willmcgugan/rich)✨ formatted text output, but you'll need to do a bit of work to connect it to Anaconda (e.g. [these instructions](https://dev.to/azure/easily-add-anaconda-prompt-in-windows-terminal-to-make-life-better-3p6j) )
   - If that seems intimidating (or just too much work), just press the `Windows` key, type `Anaconda Prompt` and run everything from there.
   
 ###  2) Activate your freemocap environment 
  - e.g. if your freemocap environment is named `freemocap-env`, type:
  ```
  (base)$ conda activate freemocap-env
  ```
  - If successful, the `(base)` to the left of each line will change to `(freemocap-env)`, indicating that your freemocap environment is now active (type `conda info --envs` or `conda info -e` for a list of all available environments)

### 3) Activate an `ipython` console
   - Activate  an instance of an `ipython` console by typing `ipython` into the command window and pressing 'Enter'
```
(freemocap-env)$ ipython
```
### 4)  Within the `ipython` console, import the `freemocap` package:

```Python
[1]: import freemocap
```

### 5) Execute the `freemocap.RunMe()` command (with default parameters, see [#runme-input-parameters](#runme-input-parameters) for more info)

```python
[2]: freemocap.RunMe() #<-this is where the magic happens!
```

### 6) Follow instructions in the Command window and pop-up GUI windows!

---✨💀✨---.

---
___

## HOW TO REPROCESS A PREVIOUSLY RECORDED `FreeMoCap` RECORDING SESSION

You can re-start the processing pipeline from any of the following processing stages (defined below)by specifying the `SessionID` desired `stage` in the call to `freemocap.RunMe()`

So to process the session named `sesh_2021-11-21_19_42_07` starting from stage 3, run:

```python
import freemocap
freemocap.RunMe(sessionID="sesh_2021-11-21_19_42_07", stage=3)
```

Note - if you leave `sessionID` unspecified but set `stage` to a number higher than 1, it will attempt to use the last recorded session

___

## [Processing stages](#processing-stages)  - 

 - **Stage 1 - Record Videos**
   -  Record raw videos from attached USB webcams and timestamps for each frame 
   -  Raw Videos saved to `FreeMoCap_Data/[Session Folder]/RawVideos`

 - **Stage 2 - Synchronize Videos**
   - Use recorded timestamps to re-save raw videos as synchronized videos (same start and end and same number of frames). Videos saved to 
   - Synchronized Videos saved to `FreeMoCap_Data/[Session Folder]/SyncedVideos`


 - **Stage 3 - Calibrate Capture Volume**
   -   Use [Anipose](https://anipose.org)'s [Charuco-based](https://docs.opencv.org/3.4/df/d4a/tutorial_charuco_detection.html) calibration method to determine the location of each camera during a recording session and calibrate the capture volume
   -   Calibration info saved to `[sessionID]_calibration.toml` and `[sessionID]_calibration.pickle` 


-   **Stage 4 - Track 2D points in videos and Reconstruct 3D** <-This is where the magic happens ✨
    -   Apply user specified tracking algorithms to Synchronized videos (currently supporting MediaPipe, OpenPose, and DeepLabCut) to generate 2D data 
        -   Save to `FreeMoCap_Data/[Session Folder]/DataArrays/` folder (e.g. `mediaPipeData_2d.npy`)
    -   Combine 2d data from each camera with calibration data from Stage 3 to reconstruct the 3d trajectory of each tracked point
        -   Save to `/DataArrays` folder (e.g. `openPoseSkel_3d.npy`)
    -   NOTE - you might think it would make sense to separate the 2d tracking and 3d reconstruction into different stages, but the way the code is currently set up it's cleaner to combine them into the same processing stage ¯\\\_(ツ)_/¯

-   **Stage 5 - Use Blender to generate output data files (EXPERMENTAL, optional, requires [Blender](https://blender.org) installed. set `freemocap.RunMe(useBlender=False)` to skip)**
    -   Hijack a user-installed version of [Blender](https://blender.org) to format raw mocap data into various other formats, including `.blend`, `.fbx`, `.usd`, `.gltf`, etc.
    -   Save each filetype to main session folder
    -   NOTE - This is a new feature and still in a active development (as of 2021-11-28). It is still experimental and will be updating soon!


-   **Stage 6 - Save Skeleton Animation!**
    -   Create a [Matplotlib](https://matplotlib.org) based output animation video.
    -   System will first attempt to use an [ffmpeg](https://ffmpeg.org) based video exporter, and if that fails (usually because ffmpeg is not installed) it will revert to a (much slower) alternative and print instructions on how to install `ffmpeg`
        -  (basically it points you here - https://www.wikihow.com/Install-FFmpeg-on-Windows)
     -  Saves Animation video to: `[Session Folder]/[SessionID]_animVid.mp4`
     
____
____
## `freemocap.RunMe()` Specify recording session  parameters 
___
The `freemocap.RunMe()` function takes a number of parameters that can be used to alter its default behavior in important ways. Here are the default parameters along with a followed by a brief description of each one. 


### RunMe - Default parameters
```python
#in `freemocap/fmc_runme.py`
def RunMe(sessionID=None,
        stage=1,
        useOpenPose=False, 
        runOpenPose = True, 
        useMediaPipe=True,
        runMediaPipe=True,
        useDLC=False,
        dlcConfigPath=None,
        debug=False,
        setDataPath = False,
        userDataPath = None,
        recordVid = True,
        showAnimation = True,
        reconstructionConfidenceThreshold = .7,
        charucoSquareSize = 36, #mm
        calVideoFrameLength = .5,
        startFrame = 0,
        useBlender = True,
        resetBlenderExe = False,
        ):
```

### [RunMe input parameters](#runme-input-parameters)
- `sessionID`
  - Type - (str) 
  - [Default] - None.
  - Indentifying string to use for this session. 
  - If creating a new session, default behavior is to autogerate SessionID is based on date and time that the session was recorded
  - If re-processing a previously recorded session, this value specifies which session to reprocess (must be the name of a folder within the `FreeMoCap_Data` folder)
  - 
- `stage`
  - [Type] - Int 
  - [Default] - 1
  - Which processing stage to start from. Processing stages are deined in more  detail in [#processing-stages](#processing-stages) 
  
  ```
  stage 1 - Record Raw Videos
  stage 2 - Synchronize Videos
  stage 3 - Camera Calibration
  stage 4 - 2d Tracking and 3d Calibration
  stage 5 - Create output files (using Blender)
  stage 6 - Create output animation (Matplotlib)
  ```  
- `useMediaPipe`
  - [Type] - BOOL
  - [Default] - False, 
  - Whether or not to use the MediaPipe tracking method in `stage=4`

- `runMediaPipe`
  -	[Type] - BOOL
  - [Default] - False, 
  - Whether or not to RUN the MediaPipe tracking method in `stage=4`  (will use previously processed data. This can save a lot of time when re-processing long videos) 
    
- `useOpenPose`
  -	[Type] - BOOL
  - [Default] - False, 
  - Whether or not to use the OpenPose tracking method in `stage=4`

- `runOpenPose`
  -	[Type] - BOOL
  - [Default] - False, 
  - Whether or not to RUN the OpenPose tracking method in `stage=4`  (will use previously processed data. This can save a lot of time when re-processing long videos) 
  
-  `useDeepLabCut`
    - [Type] - BOOL
    - [Default] - False, 
    - Whether or not to use the DeepLabCut model/project specified at `dlcConfigPath`  to track objects in `stage=4`


-  `setDataPath`
	-	[Type] - BOOL
   - [Default] - False, 
   - Trigger the GUI that prompts user to specify location of `FreeMoCap_Data`

-  `userDataPath`
	-	[Type] - BOOL
     - [Default] - False, 
     - path to the location of `FreeMoCap_Data`

-  `recordVid`
	-	[Type] - BOOL
     - [Default] - False, 
     - wehether to save the matplotlib animation to an `.mp4` file

-  `showAnimation`
	-	[Type] - BOOL
     - [Default] - False, 
     - wehether to save the matplotlib animation to an `.mp4` file

- `reconstructionConfidenceThreshold`
  - [Type] - float in range(0,1),
  - [Default] - .5
  - Threshold 'confidence' value to include a point in the 3d reconstruction step
  
- `charucoSquareSize`
  - [Type]  = int
  - [Default] = 36,
  - The size of a side of a black square in the Charuco board used in this calibration. The default value of 36 is approximately appropriate for a print out on an 8 in bu 10 in paper (US Letter, approx A4)
  
- `calVideoLength`
  - [Type]  = `int`, `float` in range (0,1), or `[int, int]`
  - [Default] = 1,
  - What portion of the videos to use in the Anipose calibration step in `stage=3`. `-1` uses the whole recording, a number between 0 and 1 defines a proprotion of the video to use, and a tuple of two numbers defines the start and end frame


- `startFrame`
  - [Type]  = int
  - [Default] = 0,
  - what frame of the video to start the animation in `stage=6`

- `useBlender`
  - [Type]  = BOOL
  -  [Default] = True,
  -  Whether to use Blender to create output `.blend`, `.fbx`,`.usd`,and `.gltf` files

- `resetBlenderExe`
  - [Type]  = BOOL
  -  [Default] = False,
  -  Whether to launch GUI to set Blender .exe path (usually something like `C:/Program Files/Blender Foundation/2.95/`)


____
____
## Charuco Board Information
___
  * Our calibration method relies on [Anipose](https://anipose.org)'s [Charuco-based](https://docs.opencv.org/3.4/df/d4a/tutorial_charuco_detection.html) calibration method to determine the location of each camera during a recording session. This information is later used to create the 3d reconstruction of the tracked points

  * IMPORTANT The Charuco board shown to the camera MUST be generated with the `cv2.aruco.DICT_4X4_250` dictionary! 
  
  * Ah high resoultion `png` of this Charuco board is in this repository at `/charuco_board_image_highRes.png`
* 
  * To generate your own board, use the following python commands (or equivalent). DO NOT CHANGE THE PARAMETERS OR THE CALIBRATION WILL NOT WORK:
	``` python
	import cv2
	
	aruco_dict = cv2.aruco.Dictionary_get(cv2.aruco.DICT_4X4_250) #note `cv2.aruco` can be installed via `pip install opencv-contrib-python`
	
	board = cv2.aruco.CharucoBoard_create(7, 5, 1, .8, aruco_dict)
	
	charuco_board_image = board.draw((2000,2000)) #`2000` is the resolution of the resulting image. Increase this number if printing a large board (bigger is better! Esp for large spaces!
	
	cv2.imwrite('charuco_board_image.png',charuco_board_image)
	
	```

**Optional**
If you would like to use OpenPose for body tracking, install Cuda and the Windows Portable Demo of OpenPose. 

* Install CUDA: https://developer.nvidia.com/cuda-downloads

* Install OpenPose (Windows Portable Demo): https://github.com/CMU-Perceptual-Computing-Lab/openpose/releases/tag/v1.6.0

* DeepLabCut is also supported, but it's a bit under-tested right now 

Follow the GitHub Repository and/or Join the Discord (https://discord.gg/HX7MTprYsK) for updates!

# Stay Tuned for more soon!


✨💀✨<|MERGE_RESOLUTION|>--- conflicted
+++ resolved
@@ -5,11 +5,8 @@
 
 
 # This is all very much a work in progress! More to come!
-<<<<<<< HEAD
-## (As of April 2022) We're currently working on building a proper API with documentation, but for now enjoy this pile of semi-spaghettified code and sloppy ReadMe 😅
-=======
+
 ## (As of May 2022) We're currently working on building a proper API with documentation, but for now enjoy this pile of semi-spaghettified code and sloppy ReadMe 😅
->>>>>>> dbf9dc95
 
 ___________________________________
 ___
@@ -22,11 +19,9 @@
 
 * Two or more USB webcams attached to viable USB ports 
 	*  ~~USB hubs typically don't work~~ I think they do now?
-<<<<<<< HEAD
-	*  Note that two cameras is the minimum reuired for 3d reconstruction. However, with just two views, many points will be occluded/not visible to both cameras. For better performance, use three or four cameras
-=======
+
 	*  Note that two cameras is the minimum required for 3d reconstruction. However, with just two views, many points will be occluded/not visible to both cameras. For better performance, use three or four cameras
->>>>>>> dbf9dc95
+
 * Each recording must (for now)  an unobstructed view of a  Charuco board within the first few seconds of recording (See below).
 ____
 ____
