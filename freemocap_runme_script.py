import freemocap as fmc
from pathlib import Path
import socket 

<<<<<<< HEAD
# dlcConfigPath = Path(r"C:\Users\jonma\Dropbox\DLC_Models\PinkGreenRedJugglingBalls-JSM-2021-05-31\config.yaml")

# if socket.gethostname() == 'DESKTOP-DCG6K4F':
#      fmc.RunMe( stage=7, openPoseDummyRun=True, useDLC = True, dlcConfigPath=dlcConfigPath, recordVid = True) 
# else:
#     fmc.RunMe( useDLC = True, dlcConfigPath=dlcConfigPath, recordVid = True) 

fmc.RunMe(sessionID = 'sesh_21-07-29_104227', stage = 6, useMediaPipe=True, useOpenPose=False, setDataPath = True)
=======

fmc.RunMe(  stage=5, 
            useOpenPose=True, 
            openPoseDummyRun=True, 
            useMediaPipe=True, 
            useDLC=False, 
            recordVid = True,
            reconstructionConfidenceThreshold = 0.2,
            calVideoFrameLength = -1) 
>>>>>>> 3bc12b04
<|MERGE_RESOLUTION|>--- conflicted
+++ resolved
@@ -2,16 +2,7 @@
 from pathlib import Path
 import socket 
 
-<<<<<<< HEAD
-# dlcConfigPath = Path(r"C:\Users\jonma\Dropbox\DLC_Models\PinkGreenRedJugglingBalls-JSM-2021-05-31\config.yaml")
 
-# if socket.gethostname() == 'DESKTOP-DCG6K4F':
-#      fmc.RunMe( stage=7, openPoseDummyRun=True, useDLC = True, dlcConfigPath=dlcConfigPath, recordVid = True) 
-# else:
-#     fmc.RunMe( useDLC = True, dlcConfigPath=dlcConfigPath, recordVid = True) 
-
-fmc.RunMe(sessionID = 'sesh_21-07-29_104227', stage = 6, useMediaPipe=True, useOpenPose=False, setDataPath = True)
-=======
 
 fmc.RunMe(  stage=5, 
             useOpenPose=True, 
@@ -20,5 +11,4 @@
             useDLC=False, 
             recordVid = True,
             reconstructionConfidenceThreshold = 0.2,
-            calVideoFrameLength = -1) 
->>>>>>> 3bc12b04
+            calVideoFrameLength = -1) 