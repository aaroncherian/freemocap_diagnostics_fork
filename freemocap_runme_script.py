--- conflicted
+++ resolved
@@ -1,13 +1,4 @@
-from matplotlib.style import use
-<<<<<<< HEAD
-import freemocap as fmc
-fmc.RunMe(charucoSquareSize=73, use_saved_calibration=True)
-=======
-from requests import session
+
 import freemocap as fmc
 
-
-
-
-fmc.RunMe()
->>>>>>> 07042866
+fmc.RunMe()