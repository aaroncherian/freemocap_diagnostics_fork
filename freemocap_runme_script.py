--- conflicted
+++ resolved
@@ -1,9 +1,3 @@
-<<<<<<< HEAD
-import freemocap as fmc
-fmc.RunMe(sessionID='sesh_2022-04-16_17_26_09_blender_auto_test_2',
- stage=5,
-  useBlender=True)
-=======
 import freemocap
 freemocap.RunMe()
 
@@ -37,5 +31,4 @@
 #         bundle_adjust_3d_points=False,
 #         place_skeleton_on_origin = False,
 #         save_annotated_videos = False,
-#         ):
->>>>>>> 8afd7acc
+#         ):