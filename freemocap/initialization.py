
from pathlib import Path
from ruamel.yaml import YAML
import datetime
import sys
import pandas as pd
import numpy as np

from freemocap.webcam import recordGUI,camsetup
from freemocap import recordingconfig, fmc_anipose

def initialize(session, stage, board):

    print('Starting initialization for stage {}'.format(stage))
    #if stage == 1:    
    filepath = Path.cwd()
# %% Stage One Initialization
    if stage == 1:

        
    #create session ID     
        sessionID_in = datetime.datetime.now().strftime("sesh_%y-%m-%d_%H%M%S")
        session.sessionID = sessionID_in

    #load the parameters YAML and extract the saved parameters if possible, and the default otherwise
        parameter_path = filepath/'parameters.yaml'
        parameters_yaml = YAML()
        parameters = parameters_yaml.load(parameter_path)

        try: 
            rotation_entry = parameters['saved']['rotations']
            parameter_entry = parameters['saved']['parameters']
        except:
            print("Using Default Config")
            rotation_entry = parameters['default']['rotations']
            parameter_entry = parameters['default']['parameters']      

        proceedToRecording = False #create this boolean, set it to false, and if the user wants to record
                                   #later in the pipeline, it will be set to true

    #run the GUI to get the tasks, the cams chosen, the camera settings, and the session ID
        task, cam_inputs, rotDict, paramDict, session.sessionID = recordGUI.RunGUI(sessionID_in,rotation_entry,parameter_entry)
    
    #update the saved parameters in the YAML
        parameters['saved']['rotations'] = rotDict
        parameters['saved']['parameters'] = paramDict
        parameters_yaml.dump(parameters, parameter_path)
        
    #create a list from the rotation dictionary to be used in running webcams
        rotation_input = list(rotDict.values())

        if task == 'setup':
            #run setup processes, and then check if th user wants to proceed to recording 
            camsetup.RunSetup(cam_inputs,rotation_input,paramDict)
            proceedToRecording,session.sessionID = recordGUI.RunProceedtoRecordGUI(sessionID_in)

        elif task == 'record':
            proceedToRecording = True
        
        if proceedToRecording:
            #create these session properties to be used later in the pipeline
            session.cam_inputs = cam_inputs
            session.parameterDictionary = paramDict
            session.rotationInputs = rotation_input

            #create a config yaml and text file for this session
            config_yaml_path = recordingconfig.createSession(session,filepath)
            recordingconfig.createSessionTxt(session,paramDict,rotDict)
            
            print('Proceeding to Stage One')        
    
        else:
        
            sys.exit('Recording Cancelled')
# %% Stage Two Initalization
    if stage == 2:
        session.sessionPath = filepath/'Data'/session.sessionID #create a session path based on the sessionID

        #load the config yaml for this session, and add all the paths to the session file
        session.yamlPath = session.sessionPath/'{}_config.yaml'.format(session.sessionID)
        session.config_settings = recordingconfig.load_config_yaml(session.yamlPath) #config settings = paths and camera parameter inputs
        recordingconfig.load_session_paths(session,session.config_settings) #add paths to session class

        #from the config settings add the camera input parameters to parameter dictionary
        session.parameterDictionary = session.config_settings['CamInputs']['ParameterDict']
        session.rotationInputs = session.config_settings['CamInputs']['RotationInputs']

        #initialize the path to the timestamp csv
        csvName = session.sessionID + '.csv'
        csvPath = session.sessionPath/csvName

        #read CSV data, turn it into a data frame
        timeStampData = pd.read_csv (csvPath)
        timeStampData = timeStampData.iloc[:,1:]

        #get the camIDs and number of cameras (numCamRange) from the dataframe
        camIDs = list(timeStampData.columns)
        numCams = len(camIDs)
        numCamRange = range(len(camIDs)) 
        
        #create names for each of the raw videos  
        vidNames = []
        for x in numCamRange:
            singleVidName = 'raw_cam{}.mp4'.format(x+1)
            vidNames.append(singleVidName)    


        #initialize all the session variables we'll need to run the rest of the pipeline
        session.timeStampData = timeStampData
        session.camIDs = camIDs
        session.numCamRange = numCamRange
        session.vidNames = vidNames
        session.numCams = numCams

    if stage == 3:
       
        session.sessionPath = filepath/'Data'/session.sessionID #create a session path based on the sessionID

        #load the config yaml for this session, and add all the paths to the session file
        session.yamlPath = session.sessionPath/'{}_config.yaml'.format(session.sessionID)

        if session.yamlPath.is_file(): #if the config yaml exists (from a webcam recording)
            session.config_settings = recordingconfig.load_config_yaml(session.yamlPath) #config settings = paths and camera parameter inputs
            recordingconfig.load_session_paths(session,session.config_settings) #add paths to session class
        else: #if it doesn't exist (because of a GoPro/external camera recording)
            recordingconfig.createSession(session,filepath)

    if stage == 4:

        session.sessionPath = filepath/'Data'/session.sessionID

        session.yamlPath = session.sessionPath/'{}_config.yaml'.format(session.sessionID) #path to the configuration yaml
        session.config_settings = recordingconfig.load_config_yaml(session.yamlPath) #config settings = paths and camera parameter inputs
        recordingconfig.load_session_paths(session,session.config_settings) #add paths to session class

        for count,thisVidPath in enumerate(session.syncedVidPath.glob('*.mp4'),start=1): 
            session.numCams = count
        
        

    if stage == 5:

        session.sessionPath = filepath/'Data'/session.sessionID

        session.yamlPath = session.sessionPath/'{}_config.yaml'.format(session.sessionID) #path to the configuration yaml
        session.config_settings = recordingconfig.load_config_yaml(session.yamlPath) #config settings = paths and camera parameter inputs
        recordingconfig.load_session_paths(session,session.config_settings) #add paths to session class

        for count,thisVidPath in enumerate(session.syncedVidPath.glob('*.mp4'),start=1): 
            session.numCams = count

        session.openPose_jsonPathList = session.config_settings['openPose_jsonPathList']
        session.numCams = len(session.openPose_jsonPathList)

    if stage == 6:

        session.sessionPath = filepath/'Data'/session.sessionID

        session.yamlPath = session.sessionPath/'{}_config.yaml'.format(session.sessionID) #path to the configuration yaml
        session.config_settings = recordingconfig.load_config_yaml(session.yamlPath) #config settings = paths and camera parameter inputs
        recordingconfig.load_session_paths(session,session.config_settings) #add paths to session class

        session.openPoseData_nCams_nFrames_nImgPts_XY = np.load(session.dataArrayPath/'openPoseData_nCams_nFrames_nImgPts_XY.npy')
<<<<<<< HEAD
        calibrationFile = '{}_calibration.yaml'.format(session.sessionID)
        session.cameraConfigFilePath = session.sessionPath/calibrationFile
        session.cgroup = fmc_anipose.CameraGroup.load(session.cameraConfigFilePath)
=======
        
>>>>>>> 0da401d4

    if stage == 7:

        session.sessionPath = filepath/'Data'/session.sessionID

        session.yamlPath = session.sessionPath/'{}_config.yaml'.format(session.sessionID) #path to the configuration yaml
        session.config_settings = recordingconfig.load_config_yaml(session.yamlPath) #config settings = paths and camera parameter inputs
        recordingconfig.load_session_paths(session,session.config_settings) #add paths to session class   

        session.openPose_imgPathList = session.config_settings['openPose_imgPathList']
        session.numCams = len(session.openPose_imgPathList)

        session.mean_charuco_fr_mar_dim = np.load(session.dataArrayPath/'charuco_points.npy')
        session.skel_fr_mar_dim = np.load(session.dataArrayPath/'skeleton_points.npy')

    if stage == 8:

        session.sessionPath = filepath/'Data'/session.sessionID

        session.yamlPath = session.sessionPath/'{}_config.yaml'.format(session.sessionID) #path to the configuration yaml
        session.config_settings = recordingconfig.load_config_yaml(session.yamlPath) #config settings = paths and camera parameter inputs
        recordingconfig.load_session_paths(session,session.config_settings) #add paths to session class   

# %%<|MERGE_RESOLUTION|>--- conflicted
+++ resolved
@@ -161,13 +161,9 @@
         recordingconfig.load_session_paths(session,session.config_settings) #add paths to session class
 
         session.openPoseData_nCams_nFrames_nImgPts_XY = np.load(session.dataArrayPath/'openPoseData_nCams_nFrames_nImgPts_XY.npy')
-<<<<<<< HEAD
         calibrationFile = '{}_calibration.yaml'.format(session.sessionID)
         session.cameraConfigFilePath = session.sessionPath/calibrationFile
         session.cgroup = fmc_anipose.CameraGroup.load(session.cameraConfigFilePath)
-=======
-        
->>>>>>> 0da401d4
 
     if stage == 7:
 
