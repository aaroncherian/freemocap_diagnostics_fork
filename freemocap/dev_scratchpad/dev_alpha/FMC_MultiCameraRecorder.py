##   
##   
##   ███████ ███    ███  ██████     ███    ███ ██    ██ ██      ████████ ██        ██████  █████  ███    ███ ███████ ██████   █████  
##   ██      ████  ████ ██          ████  ████ ██    ██ ██         ██    ██       ██      ██   ██ ████  ████ ██      ██   ██ ██   ██ 
##   █████   ██ ████ ██ ██          ██ ████ ██ ██    ██ ██         ██    ██ █████ ██      ███████ ██ ████ ██ █████   ██████  ███████ 
##   ██      ██  ██  ██ ██          ██  ██  ██ ██    ██ ██         ██    ██       ██      ██   ██ ██  ██  ██ ██      ██   ██ ██   ██ 
##   ██      ██      ██  ██████     ██      ██  ██████  ███████    ██    ██        ██████ ██   ██ ██      ██ ███████ ██   ██ ██   ██ 
##                                                                                                                                   
##                                                                                                                                   


from os import mkdir
from FMC_Camera import FMC_Camera

import concurrent.futures
import logging
import queue
import threading
import pathos.multiprocessing as pathos_mp
from pathos.helpers import mp as pathos_mp_helper
import time
import platform
import datetime

import cv2
import matplotlib.pyplot as plt
import numpy as np
import h5py
from pathlib import Path

from rich import print
from rich import inspect
from rich.progress import track
from rich.traceback import install
install(show_locals=True)
from rich.console import Console
rich_console = Console()
from rich.progress import track


class FMC_MultiCameraRecorder:
    ##  
    ##  
    ##                  ██ ███    ██ ██ ████████                 
    ##                  ██ ████   ██ ██    ██                    
    ##                  ██ ██ ██  ██ ██    ██                    
    ##                  ██ ██  ██ ██ ██    ██                    
    ##  ███████ ███████ ██ ██   ████ ██    ██    ███████ ███████ 
    ##                                                           
    ##  
    ##  
    def __init__(
                self,
                rec_name = None,
                save_path = None,
                num_cams = 0,
                cams_to_use_list = None,
                show_multi_cam_stream = True,
                save_to_mp4 = True,
                save_to_h5 = False,
                save_log_file = False
                ):
        
        self._init_start_time = time.time_ns()#the precision is aspirational, lol

        if rec_name is None:
            self._rec_name = datetime.datetime.now().strftime("FMC_MultiCamRecording_%Y-%b-%d_%H_%M_%S")
        else:
            self._rec_name = rec_name


        if save_path is None:
            self._save_path = Path('data/' + self._rec_name)
        else:
            self._save_path = Path(save_path)
        
        if save_path or save_to_mp4 or save_to_h5 or save_log_file:
            self._save_path.mkdir(parents=True)
            self._path_to_log_file = Path(str(self._save_path / self._rec_name) + '_log.txt')

        self._save_to_mp4 = save_to_mp4
        if self._save_to_mp4:            
            self._output_video_object = None #build this after we get the first multi_frame_image

        # log_file_obj = open(self._path_to_log_file,'w+')
        # rich_console = Console(file=log_file_obj)
        rich_console = Console()

        self._num_cams = num_cams
        self._cams_to_use_list = cams_to_use_list
        
        
        
        
        rich_console.rule('Starting FreeMoCap MultiCam Recorder!')


        

    ###   
    ###   
    ###   ██████  ██████   ██████  ██████  ███████ ██████  ████████ ██ ███████ ███████ 
    ###   ██   ██ ██   ██ ██    ██ ██   ██ ██      ██   ██    ██    ██ ██      ██      
    ###   ██████  ██████  ██    ██ ██████  █████   ██████     ██    ██ █████   ███████ 
    ###   ██      ██   ██ ██    ██ ██      ██      ██   ██    ██    ██ ██           ██ 
    ###   ██      ██   ██  ██████  ██      ███████ ██   ██    ██    ██ ███████ ███████ 
    ###                                                                                
    ###                                                                                

    @property
    def num_cams(self):
        """How many cameras to use"""        
        return self._num_cams

    @num_cams.setter
    def num_cams(self, num_cams_input):
        """Define how many cameras to use"""
        self._num_cams = num_cams_input        

    @property
    def cams_to_use_list(self):
        """ a list denoting which camera IDs to use.
         If both this and `num_cams` are set to default value (`0` and `None`, respectively), use all available cameras).
         """
        return self._cams_to_use_list

    @property
    def init_start_time(self):
        """Time that this object was initialized (UNIX Epoch time from `time.time_ns())

        Returns:
            float: time this object was created (UNIX Epoch time from `time.time_ns())
        """
        return self._init_start_time
    
    @property
    def each_cam_timestamps_unix_ns(self): #not really a property though?
        return self._each_cam_timestamps_unix_ns
    ###   
    ###   
    ###   ███    ███ ███████ ████████ ██   ██  ██████  ██████  ███████ 
    ###   ████  ████ ██         ██    ██   ██ ██    ██ ██   ██ ██      
    ###   ██ ████ ██ █████      ██    ███████ ██    ██ ██   ██ ███████ 
    ###   ██  ██  ██ ██         ██    ██   ██ ██    ██ ██   ██      ██ 
    ###   ██      ██ ███████    ██    ██   ██  ██████  ██████  ███████ 
    ###                                                                
    ###                                                                    
    def start(self):

        if self.cams_to_use_list is None:
            self.find_available_cameras()
        
        # pathos_pool = ProcessPool(nodes=1)
        # pathos_pool.map(self.start_multi_cam_thread_pool)
        # self.start_multi_cam_thread_pool() #threads are mostly fine, but I think processes will be better eventually? 
        self.start_multi_cam_process_pool() # as of 2021-10-26, this doesn't work :( 
        self.create_diagnostic_images()

    

    def find_available_cameras(self):
        """find available webcams and return IDs in list."""
        
        if self.num_cams == 0:
            num_cams_to_check = 20 #man, i HOPE you're out there trying to record from more than 20 cameras!!!
        else:
            num_cams_to_check = self.num_cams
        
        if platform.system() == 'Windows':
            capBackend = cv2.CAP_DSHOW
        else:
            capBackend = cv2.CAP_ANY

        self._cams_to_use_list = []
        for camNum in track(range(num_cams_to_check), description='[green]Finding available cameras...' ):
            cap =  cv2.VideoCapture(camNum, capBackend)
            if cap.isOpened():
                self._cams_to_use_list.append(camNum)
            cap.release()
        rich_console.print("Found cameras at ", self._cams_to_use_list)
        
        self.num_cams = len(self._cams_to_use_list)
        return self.cams_to_use_list
    ###  
    ###  
    ###  ███████ ████████  █████  ██████  ████████     ████████ ██   ██ ██████  ███████  █████  ██████      ██████   ██████   ██████  ██      
    ###  ██         ██    ██   ██ ██   ██    ██           ██    ██   ██ ██   ██ ██      ██   ██ ██   ██     ██   ██ ██    ██ ██    ██ ██      
    ###  ███████    ██    ███████ ██████     ██           ██    ███████ ██████  █████   ███████ ██   ██     ██████  ██    ██ ██    ██ ██      
    ###       ██    ██    ██   ██ ██   ██    ██           ██    ██   ██ ██   ██ ██      ██   ██ ██   ██     ██      ██    ██ ██    ██ ██      
    ###  ███████    ██    ██   ██ ██   ██    ██           ██    ██   ██ ██   ██ ███████ ██   ██ ██████      ██       ██████   ██████  ███████ 
    ###                                                                                                                                       
    ###                                                                                                                                       

    def start_multi_cam_thread_pool(self):
        """creates a threading.ThreadPoolExecutor that creates an `FMC_Camera` object for each camera in `self.cams_to_use_list` and sets each to trigger `run_in_thread` mode

            NOTE - Eventually I want these to be in different processes, I think?
        """
        self.cam_frame_queue = queue.Queue(maxsize=self.num_cams)
        self.multi_cam_image_queue = queue.Queue()

        self.exit_event = threading.Event()

        self._each_cam_timestamps_unix_ns = None
        self._cam_thread = [None] * self.num_cams

        rich_console.rule('starting multi_cam_thread_pool')

        while not self.exit_event.is_set():
            with concurrent.futures.ThreadPoolExecutor(max_workers=self.num_cams+1) as executor:
                self.barrier = threading.Barrier(self.num_cams, action=self.grab_incoming_cam_tuples)
                for  this_cam_num in self.cams_to_use_list: #i feel like there is some cooler way to do this using 'map' and 'zip' or whatever, but this feels easier on the ol' brain noggin lol
                    self._cam_thread[this_cam_num] = executor.submit(FMC_Camera, cam_num=this_cam_num, frame_queue = self.cam_frame_queue, barrier = self.barrier, exit_event = self.exit_event)
                executor.submit(self.show_multi_cam_cv2)
    

    def start_multi_cam_process_pool(self):
        """
        reates a ProcessPoolExecutor that creates an `FMC_Camera` object for each camera in `self.cams_to_use_list` and sets each to trigger `run_in_process`  mode (which just passes to `run_in_thread` mode)

        """
        mrManager = pathos_mp_helper.Manager()
        self.cam_frame_queue = mrManager.Queue(maxsize=self.num_cams)
        self.multi_cam_image_queue = mrManager.Queue()
        self.barrier = mrManager.Barrier(self.num_cams+1) #each cam + one more for the frame grabber
        self.exit_event = mrManager.Event()

        self._each_cam_timestamps_unix_ns = None
        self._cam_process = [None] * self.num_cams

        rich_console.rule('starting multi_cam_process_pool')

        in_frame_q_list = [self.cam_frame_queue]*self.num_cams
        in_barrier_list = [self.barrier]*self.num_cams
        in_exit_event_list = [self.exit_event]*self.num_cams
        # nsole_list = [self.rich_console]*self.num_cams


        num_jobs = self.num_cams
        with pathos_mp.ProcessingPool(num_jobs) as pp_pool: #lol
            pp_pool.amap(
                        FMC_Camera, 
                        tuple(self.cams_to_use_list), 
                        tuple(in_frame_q_list), 
                        tuple(in_barrier_list), 
                        tuple(in_exit_event_list),
                        )
            incoming_frame_grabber_thread = threading.Thread(target=self.grab_incoming_cam_tuples, name='Incoming Frame Grabber')
            incoming_frame_grabber_thread.start()
            self.show_multi_cam_cv2()

            # self._cam_thread = pp_pool.map(FMC_Camera, cam_input_dict)
            # pool.submit(self.show_multi_cam_cv2)
        # for this_cam_num in range(self.num_cams):
        #     cam_input_dict['cam_num'] = this_cam_num
        #     self._cam_process[this_cam_num]=mp.Process(target=FMC_Camera, args=(this_cam_num,), kwargs=cam_input_dict )
        #     self._cam_process[this_cam_num].start()
        #     self._cam_process[this_cam_num].join()


    ###  
    ###  
    ###   ██████  ██████   █████  ██████      ██ ███    ██  ██████  ██████  ███    ███ ██ ███    ██  ██████      ████████ ██    ██ ██████  ██      ███████ ███████ 
    ###  ██       ██   ██ ██   ██ ██   ██     ██ ████   ██ ██      ██    ██ ████  ████ ██ ████   ██ ██              ██    ██    ██ ██   ██ ██      ██      ██      
    ###  ██   ███ ██████  ███████ ██████      ██ ██ ██  ██ ██      ██    ██ ██ ████ ██ ██ ██ ██  ██ ██   ███        ██    ██    ██ ██████  ██      █████   ███████ 
    ###  ██    ██ ██   ██ ██   ██ ██   ██     ██ ██  ██ ██ ██      ██    ██ ██  ██  ██ ██ ██  ██ ██ ██    ██        ██    ██    ██ ██      ██      ██           ██ 
    ###   ██████  ██   ██ ██   ██ ██████      ██ ██   ████  ██████  ██████  ██      ██ ██ ██   ████  ██████         ██     ██████  ██      ███████ ███████ ███████ 
    ###                                                                                                                                                            
    ###                                                                                                                                                            


    def grab_incoming_cam_tuples(self):
        """grab incoming cam_tuples, put them into a multi_cam_tuple and stuff that into the multi_cam_tuple_queue"""

        # self.show_multi_cam_cv2()

        while not self.exit_event.is_set():
            self.barrier.wait() #wait until each camera has grabbed an image and tagged their `barrier.wait()` signals

            these_images_list = [None]*self.num_cams #empty list of size (numCam)
            these_timestamps = np.ndarray(self.num_cams)

            for cam_num in range(self.num_cams):
                this_cam_image_timestamp_tuple = self.cam_frame_queue.get()
                this_cam_num = this_cam_image_timestamp_tuple[0]
                these_images_list[this_cam_num] = this_cam_image_timestamp_tuple[1]
                these_timestamps[this_cam_num] = this_cam_image_timestamp_tuple[2]
            
            if self._each_cam_timestamps_unix_ns is None:
                self._each_cam_timestamps_unix_ns =  these_timestamps
            else:
                self._each_cam_timestamps_unix_ns =  np.vstack((self._each_cam_timestamps_unix_ns, these_timestamps)) #result will be numpy array with `num_frames` rows and `num_cams` columns


            multi_cam_image = np.hstack(these_images_list)  #create multiFrame_image by stitching together incoming camera images
            self.multi_cam_image_queue.put(multi_cam_image)
            rich_console.log('Created a multi_cam_image - queue size: {}'.format(self.multi_cam_image_queue.qsize()))
    
    ###                  
    ###  
    ###  ███████ ██   ██  ██████  ██     ██     ██    ██ ██ ██████  
    ###  ██      ██   ██ ██    ██ ██     ██     ██    ██ ██ ██   ██ 
    ###  ███████ ███████ ██    ██ ██  █  ██     ██    ██ ██ ██   ██ 
    ###       ██ ██   ██ ██    ██ ██ ███ ██      ██  ██  ██ ██   ██ 
    ###  ███████ ██   ██  ██████   ███ ███        ████   ██ ██████  
    ###                                                             
    ###                                                             
    
    def show_multi_cam_cv2(self):
        """display multi_cam_image using `cv2.imshow` and maybe save it to mp4, who knows?
        """
        rich_console.rule('Launching Multi Cam Viewer')
        while not self.exit_event.is_set():   
            if not self.multi_cam_image_queue.empty():
                multi_cam_image = self.multi_cam_image_queue.get()

                if self._save_to_mp4:
                    if self._output_video_object is None:
                        self.initialize_video(multi_cam_image)
                    self._output_video_object.write(multi_cam_image)

                cv2.imshow(self._rec_name, multi_cam_image)
                key = cv2.waitKey(1)

                if key == 27:  # exit on ESC                        
                    self.exit_event.set()
                
                if cv2.getWindowProperty(self._rec_name, cv2.WND_PROP_VISIBLE) < 1: #break loop if window closed
                    self.exit_event.set()   

        cv2.destroyAllWindows()
        if self._save_to_mp4:
            self._output_video_object.release()
<<<<<<< HEAD
        rich_console.rule('Shutting down MultiCamera Viewer')
=======
        self.rich_console.log('Shutting down MultiCamera Viewer')
>>>>>>> aa169b7e
        self.exit_event.set() #send the 'Exit' signal to everyone   
    
    ###  
    ###          
    ###  ██ ███    ██ ██ ████████      ██████  ██    ██ ████████     ██    ██ ██ ██████  
    ###  ██ ████   ██ ██    ██        ██    ██ ██    ██    ██        ██    ██ ██ ██   ██ 
    ###  ██ ██ ██  ██ ██    ██        ██    ██ ██    ██    ██        ██    ██ ██ ██   ██ 
    ###  ██ ██  ██ ██ ██    ██        ██    ██ ██    ██    ██         ██  ██  ██ ██   ██ 
    ###  ██ ██   ████ ██    ██         ██████   ██████     ██          ████   ██ ██████  
    ###                                                                                  
    ###                                                                                  

    def initialize_video(self, multi_cam_image):
        """use  the multi_cam_image to initialize the video
            multicam image will be of size  [cam_resolution_width*num_cams by cam_resolution_height]
        Args:
            multi_cam_image ([type]): [description]
        """
        #create video save object
        self._multi_cam_image_height, self._multi_cam_image_width, channels = multi_cam_image.shape

        self.multi_cam_image_size = ( self._multi_cam_image_width, self._multi_cam_image_height)
        fourcc = cv2.VideoWriter_fourcc(*'DIVX')
        self._outputVid_fileName = str(self._save_path / self._rec_name) + '_outVid.mp4'
        fps = 30 #this is a bad and stupid guess, but it's actually kinda tricky to guess what is the right thing to put here. I'll fix this later and expect videos to be a bit faster than usual :(
        self._output_video_object = cv2.VideoWriter(self._outputVid_fileName, fourcc, fps, self.multi_cam_image_size)
    ##   
    ##   
    ##   ██████  ██       ██████  ████████     ████████ ██ ███    ███ ███████ ███████ ████████  █████  ███    ███ ██████  ███████ 
    ##   ██   ██ ██      ██    ██    ██           ██    ██ ████  ████ ██      ██         ██    ██   ██ ████  ████ ██   ██ ██      
    ##   ██████  ██      ██    ██    ██           ██    ██ ██ ████ ██ █████   ███████    ██    ███████ ██ ████ ██ ██████  ███████ 
    ##   ██      ██      ██    ██    ██           ██    ██ ██  ██  ██ ██           ██    ██    ██   ██ ██  ██  ██ ██           ██ 
    ##   ██      ███████  ██████     ██           ██    ██ ██      ██ ███████ ███████    ██    ██   ██ ██      ██ ██      ███████ 
    ##                                                                                                                            
    ##                                                                                                                            

    def create_diagnostic_images(self):
        """plot some diagnostics to assess quality of camera sync"""
        try:
            camTimestamps = (self.each_cam_timestamps_unix_ns-self.init_start_time)/1e9 #subtract start time and convert to sec
            np.save(str(self._save_path /'multi_cam_timestamps_frameNum_camNum.npy'), camTimestamps)
            meanMultiFrameTimestamp = np.mean(camTimestamps, axis=1)
            meanMultiFrameTimespan = np.max(camTimestamps, axis=1) - np.min(camTimestamps, axis=1) #what was the timespan covered by each frame
            plt.ion()
            fig = plt.figure(figsize=(18,10))
            max_frame_duration = .1
            ax1  = plt.subplot(231, title='Camera Frame Timestamp vs Frame#', xlabel='Frame#', ylabel='Timestamp (sec)')
            ax2  = plt.subplot(232, ylim=(0,max_frame_duration), title='Camera Frame Duration Trace', xlabel='Frame#', ylabel='Duration (sec)')
            ax3  = plt.subplot(233, xlim=(0,max_frame_duration), title='Camera Frame Duration Histogram (count)', xlabel='Duration(s, 1ms bins)', ylabel='Probability')
            ax4  = plt.subplot(234,  title='MuliFrame Timestamp vs Frame#', xlabel='Frame#', ylabel='Timestamp (sec)')
            ax5  = plt.subplot(235,  ylim=(0,max_frame_duration), title='Multi Frame Duration/Span Trace', xlabel='Frame#', ylabel='Duration (sec)')
            ax6  = plt.subplot(236, xlim=(0,max_frame_duration), title='MultiFrame Duration Histogram (count)', xlabel='Duration(s, 1ms bins)', ylabel='Probability')

            for camNum in range(self.num_cams):
                thisCamTimestamps = camTimestamps[:,camNum]
                ax1.plot(thisCamTimestamps, label='Camera#'+str(camNum))
                ax1.legend()
                ax2.plot(np.diff(thisCamTimestamps),'.')    
                ax3.hist(np.diff(thisCamTimestamps), bins=np.arange(0,max_frame_duration,.001), alpha=0.5)

            ax4.plot(meanMultiFrameTimestamp, color='darkslategrey', label='MultiFrame'+str(camNum))
            ax5.plot(np.diff(meanMultiFrameTimestamp),'.',color='darkslategrey', label='Frame Duration')    
            ax5.plot(meanMultiFrameTimespan, '.', color='orangered', label='Frame TimeSpan')    
            ax5.legend()
            ax6.hist(np.diff(meanMultiFrameTimestamp), bins=np.arange(0,max_frame_duration,.001), density=True, alpha=0.5, color='darkslategrey', label='Frame Duration')
            ax6.hist(np.diff(meanMultiFrameTimespan), bins=np.arange(0,max_frame_duration,.001), density=True, alpha=0.5, color='orangered', label='Frame Timespan')
            ax5.legend()
        
            plt.savefig(str(self._save_path / 'recording_diagnostics.png'))  
            plt.show()
        except:
            rich_console.print_exception()
        f=9
    
    ### 
    ### ███████ ████████  ██████              
    ### ██         ██    ██                   
    ### █████      ██    ██                   
    ### ██         ██    ██                   
    ### ███████    ██     ██████     ██ ██ ██ 
    ###                                       
    
    def __enter__(self):
        """Context manager -  No need to do anything special on start"""
        return self

    def __exit__(self, exc_type, exc_value, exc_traceback):
        """Context manager -  on exit, set `self.exit_event` to activate shutdown sequence """
        return self
###   
###               
###   ██ ███████                     ███    ███  █████  ██ ███    ██                 
###   ██ ██                          ████  ████ ██   ██ ██ ████   ██                 
###   ██ █████                       ██ ████ ██ ███████ ██ ██ ██  ██                 
###   ██ ██                          ██  ██  ██ ██   ██ ██ ██  ██ ██                 
###   ██ ██          ███████ ███████ ██      ██ ██   ██ ██ ██   ████ ███████ ███████ 
###                                                                                  
###                                                                                  


if __name__ == '__main__':
    pathos_mp_helper.freeze_support()
    console = Console() #create rich console to catch and print exceptions
    try:
        fmc_multi_cam_recorder = FMC_MultiCameraRecorder()
        fmc_multi_cam_recorder.start()        
                                 
    except Exception:
        console.print_exception()

<|MERGE_RESOLUTION|>--- conflicted
+++ resolved
@@ -331,12 +331,8 @@
         cv2.destroyAllWindows()
         if self._save_to_mp4:
             self._output_video_object.release()
-<<<<<<< HEAD
         rich_console.rule('Shutting down MultiCamera Viewer')
-=======
-        self.rich_console.log('Shutting down MultiCamera Viewer')
->>>>>>> aa169b7e
-        self.exit_event.set() #send the 'Exit' signal to everyone   
+        self.exit_event.set() #send the 'Exit' signal to everyone.
     
     ###  
     ###          
