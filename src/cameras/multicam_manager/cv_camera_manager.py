import logging
import time
import traceback
from contextlib import contextmanager
from typing import ContextManager, Dict, List, Optional, Union

import numpy as np
from pydantic import BaseModel

from src.api.services.user_config import UserConfigService
from src.cameras.capture.opencv_camera.opencv_camera import OpenCVCamera
from src.cameras.detection.cam_singleton import get_or_create_cams
from src.cameras.persistence.video_writer.video_recorder import VideoRecorder
from src.config.webcam_config import WebcamConfig
from src.core_processor.timestamp_manager.timestamp_manager import TimestampManager, TimestampLogger
from src.pipelines.session_pipeline.data_classes.multi_frame_payload import MultiFramePayload

logger = logging.getLogger(__name__)


class CamAndWriterResponse(BaseModel):
    cv_camera: OpenCVCamera
    video_recorder: Optional[VideoRecorder]

    class Config:
        arbitrary_types_allowed = True


class OpenCVCameraManager:
    def __init__(self,
                 session_id: str = None,
<<<<<<< HEAD
                 expected_framerate: Union[int, float] = None,
                 shut_down_event_bool: bool = None,
=======
                 shut_down_event_bool:bool = None,
>>>>>>> 8b8188ef
                 ):
        self._session_id = session_id
        self._config_service = UserConfigService()
        self._detected_cams_data = get_or_create_cams()
        self._session_start_time_unix_ns = None
        self._timestamp_manager: Union[TimestampManager, None] = None
        self._connected_cameras_dict = {}
        self._available_cameras_dict = {}
        self._shut_down_event_bool = shut_down_event_bool
        self._number_of_multi_frames = 0


    @property
    def timestamp_manager(self):
        if self._timestamp_manager is None:
            logger.error('timestamp manager has not been created yet')
            raise Exception
        else:
            return self._timestamp_manager

    @property
    def available_webcam_ids(self):
        return [cam_id.webcam_id for cam_id in get_or_create_cams().cameras_found_list]

    @property
    def latest_multi_frame(self) -> Union[MultiFramePayload, None]:
        if not self.new_multi_frame_ready():
            logging.error("a multi_frame was requested before it was ready!")
            raise Exception

        this_multi_frame_timestamp_sec = (time.perf_counter_ns() - self._session_start_time_perf_counter_ns)/1e9

        this_multi_frame_dict = {}
        each_cam_timestamp = []

        for this_cam in self._connected_cameras_dict.values():
            if not this_cam.new_frame_ready:
                logger.error('It shouldnt be able to get here if the `new_multi_frame`')

            this_multi_frame_dict[this_cam.webcam_id_as_str] = this_cam.latest_frame
            each_cam_timestamp.append(this_cam.latest_frame.timestamp_in_seconds_from_record_start)

        self._number_of_multi_frames +=1

        return MultiFramePayload(frames_dict=this_multi_frame_dict,
                                 multi_frame_number=self._number_of_multi_frames,
                                 each_frame_timestamp=each_cam_timestamp,
                                 multi_frame_timestamp_seconds=this_multi_frame_timestamp_sec
                                 )

    def new_multi_frame_ready(self):
        """cycle through connected cameras and return false if one isn't read yet
        TODO - make another kind of check that uses a clock and sends an empty frame if one camera hasn't yeild a frame within a reasonable time period. With this method, the whol camera system will stall if one camera stops producing frames"""
        for this_cam in self._connected_cameras_dict.values():
            if not this_cam.new_frame_ready:
                return False
        return True

    def get_available_cameras(self) -> Dict:
        for this_raw_camera in self._detected_cams_data.cameras_found_list:
            this_webcam_config = WebcamConfig()
            this_webcam_config.webcam_id = this_raw_camera.webcam_id
            self._available_cameras_dict[this_webcam_config.webcam_id] = this_webcam_config

        return self._available_cameras_dict

    @contextmanager
    def start_capture_session_single_cam(
            self, webcam_id: str
    ) -> ContextManager[CamAndWriterResponse]:
        """
        Context manager for easy start up, usage, and cleanup of camera resources.
        Can capture frames from a single webcam or all webcams detected.
        """

        cv_camera = self._create_single_opencv_cam(webcam_id)
        self._connected_cameras_dict['0'] = cv_camera
        try:
            self._start_frame_capture_on_cam_id(cv_camera)
            self._initialize_timestamp_logger()  # start timestamp logger and wha
            yield CamAndWriterResponse(cv_camera=cv_camera)
            self._stop_frame_capture([cv_camera])
        except:
            logger.error("Printing traceback from starting capture session by cam")
            traceback.print_exc()

    @contextmanager
    def start_capture_session_all_cams(
            self,
            webcam_configs_dict: Dict[str, WebcamConfig] = None,
            camera_view_update_function=None,
            calibration_videos: bool = False,
    ) -> ContextManager[Dict[str, OpenCVCamera]]:

        self._initialize_timestamp_logger()
        open_cv_camera_objects = self._create_opencv_cameras(
            session_start_time_perf_counter_ns=self._session_start_time_perf_counter_ns,
            webcam_configs_dict=webcam_configs_dict,
            calibration_videos=calibration_videos, )

        try:
            for cv_cam in open_cv_camera_objects:
                self._connected_cameras_dict[cv_cam.webcam_id_as_str] = cv_cam
                self._start_frame_capture_on_cam_id(cv_cam)

            yield self._connected_cameras_dict

            self._stop_frame_capture(open_cv_camera_objects)
        except:
            logger.error("Printing traceback from starting capture session by cam")
            traceback.print_exc()

    def _create_opencv_cameras(self,
                               session_start_time_perf_counter_ns: int,
                               webcam_configs_dict: Dict[str, WebcamConfig] = None,
                                calibration_videos: bool = False,
                               ):

        raw_camera_objects = self._detected_cams_data.cameras_found_list
        open_cv_cameras: List[OpenCVCamera] = []



        for this_raw_cam in raw_camera_objects:

            if webcam_configs_dict is None:
                this_webcam_config = WebcamConfig(webcam_id=this_raw_cam.webcam_id)
            else:
                this_webcam_config = webcam_configs_dict[this_raw_cam.webcam_id]

            opencv_cam_obj = self._create_single_opencv_cam(webcam_id=this_raw_cam.webcam_id,
                                                            webcam_config=this_webcam_config,
                                                            session_start_time_perf_counter_ns = session_start_time_perf_counter_ns,
                                                            calibration_video_bool=calibration_videos)
            open_cv_cameras.append(opencv_cam_obj)
        return open_cv_cameras

    def _create_single_opencv_cam(self,
                                  webcam_id: str,
                                  webcam_config: WebcamConfig(),
                                  session_start_time_perf_counter_ns:int,
                                  calibration_video_bool: bool = False,
                                  ):
        #
        # JSM NOTE - This method seems to want to load webcam_config from disk? It might be useful, but I'll bypass it for now
        #
        # webcam_config_model = self._config_service.webcam_config_by_id(webcam_id, self._session_id)
        # single_camera_config = WebcamConfig(webcam_id=webcam_config_model.webcam_id,
        #                                     exposure=webcam_config_model.exposure,
        #                                     resolution_width=webcam_config_model.resolution_width,
        #                                     resolution_height=webcam_config_model.resolution_height, )
        webcam_config.webcam_id = webcam_id
        return OpenCVCamera(config=webcam_config,
                            session_id=self._session_id,
                            session_start_time_perf_counter_ns = session_start_time_perf_counter_ns,
                            calibration_video_bool=calibration_video_bool)

    def _initialize_timestamp_logger(self):

        self._session_start_time_unix_ns = time.time_ns()
        self._session_start_time_perf_counter_ns = time.perf_counter_ns()

        logger.info(f"Initializing timestamp loggers - _session_start_time_unix_ns: {self._session_start_time_unix_ns}, _session_start_time_perf_counter_ns: {self._session_start_time_perf_counter_ns} ")

        self._timestamp_manager = TimestampManager(self._session_id,
                                                   self.available_webcam_ids,
                                                   self._session_start_time_unix_ns,
                                                   self._session_start_time_perf_counter_ns)


    def _start_frame_capture_on_cam_id(self, opencv_cam: OpenCVCamera):
        opencv_cam.connect()
        opencv_cam.start_frame_capture_thread()

    def _stop_frame_capture(self, opencv_cam_objs: List[OpenCVCamera]):
        for cv_cam in opencv_cam_objs:
            cv_cam.stop_frame_capture()

    def close(self):
        for this_cam in self._connected_cameras_dict.values():
            this_cam.close()<|MERGE_RESOLUTION|>--- conflicted
+++ resolved
@@ -29,12 +29,7 @@
 class OpenCVCameraManager:
     def __init__(self,
                  session_id: str = None,
-<<<<<<< HEAD
-                 expected_framerate: Union[int, float] = None,
-                 shut_down_event_bool: bool = None,
-=======
                  shut_down_event_bool:bool = None,
->>>>>>> 8b8188ef
                  ):
         self._session_id = session_id
         self._config_service = UserConfigService()
