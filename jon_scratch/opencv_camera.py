import logging
import math
import platform
import threading
import time

import cv2
import numpy as np
from pydantic import BaseModel, PrivateAttr
from collections import deque

logger = logging.getLogger(__name__)


# OpenCV Implementation of interacting with a camera
class OpenCVCamera(BaseModel):
    port_number: int = 0
    name: str = f"Camera {port_number}"
    exposure: int = -6
    resolution_width: int = 800
    resolution_height: int = 600
    opencv_video_capture_object: cv2.VideoCapture = None

    _is_capturing_frames: bool = PrivateAttr(False)
    _running_thread = PrivateAttr(None)
    _last_100_frames: deque = PrivateAttr(deque(maxlen=100))
    _fps: float = PrivateAttr(0)
    _num_frames_processed: int = PrivateAttr(0)
    _frame: tuple = PrivateAttr(None)
    _elapsed: float = PrivateAttr(0)

    class Config:
        arbitrary_types_allowed = True

    @property
    def current_fps(self):
        if self._elapsed <= 0:
            return 0
        if self._num_frames_processed <= 0:
            return 0
        return int(math.ceil(self._num_frames_processed / self._elapsed))

<<<<<<< HEAD
    def connect(self):
        if platform.system() == "Windows":
=======
# OpenCV Implementation of interacting with a camera
class OpenCVCamera(TweakedModel):
    port_number: int=0
    name: str = 'Camera0' # `camera{}`.format(port_number)
    exposure: int = -8
    resolution_width: int = 1280
    resolution_height: int = 720
    framerate: int = 30
    opencv_video_capture_object: cv2.VideoCapture = None
    opencv_video_writer_object: cv2.VideoWriter = None
    
    
    def initialize_video_writer(self, output_file_path: str, ):
        self.opencv_video_writer_object = cv2.VideoWriter(
            output_file_path,
            cv2.VideoWriter_fourcc('M', 'J', 'P', 'G'), 
            self.framerate, 
            (self.resolution_width, self.resolution_height))
        
        logger.info('Initialized video writer for {}'.format(self.name))
        
    def connect(self)->bool:
        if platform.system() == 'Windows':
>>>>>>> df2ec1ee
            cap_backend = cv2.CAP_DSHOW
        else:
            cap_backend = cv2.CAP_ANY

        self.opencv_video_capture_object = cv2.VideoCapture(
            self.port_number, cap_backend
        )
        success, image = self.opencv_video_capture_object.read()

<<<<<<< HEAD
        if not success:
            logger.error(
                "Could not connect to a camera at port# {}".format(self.port_number)
            )
            return success

        # set camera stream parameters
        # self.opencv_video_capture_object.set(cv2.CAP_PROP_EXPOSURE, self.exposure)
        # self.opencv_video_capture_object.set(
        #     cv2.CAP_PROP_FRAME_WIDTH, self.resolution_width
        # )
        # self.opencv_video_capture_object.set(
        #     cv2.CAP_PROP_FRAME_HEIGHT, self.resolution_height
        # )

        self.opencv_video_capture_object.set(
            cv2.CAP_PROP_FOURCC, cv2.VideoWriter_fourcc("M", "J", "P", "G")
        )

=======
        #set camera stream paramters
        self.opencv_video_capture_object.set(cv2.CAP_PROP_EXPOSURE, self.exposure)
        self.opencv_video_capture_object.set(cv2.CAP_PROP_FRAME_WIDTH, self.resolution_width)
        self.opencv_video_capture_object.set(cv2.CAP_PROP_FRAME_HEIGHT, self.resolution_height)
        self.opencv_video_capture_object.set(cv2.CAP_PROP_FOURCC, cv2.VideoWriter_fourcc('M', 'J', 'P', 'G'))
        
>>>>>>> df2ec1ee
        if success:
            logger.debug(f"Camera found at port number {self.port_number}")
            self.name = f"Camera {self.port_number}"
            fps_input_stream = int(self.opencv_video_capture_object.get(5))
            print("FPS of webcam hardware/input stream: {}".format(fps_input_stream))
            return success

    def start_frame_capture(self):
        t = threading.Thread(target=self._start_frame_loop, daemon=True)
        t.start()
        self._running_thread = t

    def stop_frame_capture(self):
        self._is_capturing_frames = False

    def latest_frame(self):
        if not self._frame:
            return False, None, None
        return self._frame

    def _start_frame_loop(self):
        self._is_capturing_frames = True
        start = time.time()
        while self._is_capturing_frames:
            success, image, timestamp = self.get_next_frame()
            self._frame = (success, image, timestamp)
            self._last_100_frames.append((success, image, timestamp))
            self._num_frames_processed += 1
            self._elapsed = time.time() - start

    def get_next_frame(self):
        timestamp_ns_pre_grab = time.time_ns()
        # Why grab not read? see ->
        # https://stackoverflow.com/questions/57716962/difference-between-video-capture-read-and
        # -grab
        grab_success = self.opencv_video_capture_object.grab()
        timestamp_ns_post_grab = time.time_ns()
        timestamp_ns = (timestamp_ns_pre_grab + timestamp_ns_post_grab) / 2

        if grab_success:
            success, image = self.opencv_video_capture_object.retrieve()
            # logger.info('{} successfully grabbed a frame at timestamp {}'.format(self.name,
            # timestamp_ns/1e9))
            return success, image, timestamp_ns

        return False, None, None

    def close(self):
        self.opencv_video_capture_object.release()
        logger.info("Closed camera {}".format(self.name))<|MERGE_RESOLUTION|>--- conflicted
+++ resolved
@@ -1,73 +1,54 @@
 import logging
-import math
 import platform
-import threading
 import time
 
+import numpy as np
 import cv2
-import numpy as np
-from pydantic import BaseModel, PrivateAttr
-from collections import deque
+from pydantic import BaseModel
 
 logger = logging.getLogger(__name__)
+logger.level = logging.INFO
+
+
+class NoCameraAvailableException(Exception):
+    pass
+
+
+class FailedFrameGrabException(Exception):
+    pass
+
+
+class TweakedModel(BaseModel):
+    class Config:
+        arbitrary_types_allowed = True
 
 
 # OpenCV Implementation of interacting with a camera
-class OpenCVCamera(BaseModel):
+class OpenCVCamera(TweakedModel):
     port_number: int = 0
-    name: str = f"Camera {port_number}"
-    exposure: int = -6
-    resolution_width: int = 800
-    resolution_height: int = 600
-    opencv_video_capture_object: cv2.VideoCapture = None
-
-    _is_capturing_frames: bool = PrivateAttr(False)
-    _running_thread = PrivateAttr(None)
-    _last_100_frames: deque = PrivateAttr(deque(maxlen=100))
-    _fps: float = PrivateAttr(0)
-    _num_frames_processed: int = PrivateAttr(0)
-    _frame: tuple = PrivateAttr(None)
-    _elapsed: float = PrivateAttr(0)
-
-    class Config:
-        arbitrary_types_allowed = True
-
-    @property
-    def current_fps(self):
-        if self._elapsed <= 0:
-            return 0
-        if self._num_frames_processed <= 0:
-            return 0
-        return int(math.ceil(self._num_frames_processed / self._elapsed))
-
-<<<<<<< HEAD
-    def connect(self):
-        if platform.system() == "Windows":
-=======
-# OpenCV Implementation of interacting with a camera
-class OpenCVCamera(TweakedModel):
-    port_number: int=0
-    name: str = 'Camera0' # `camera{}`.format(port_number)
+    name: str = "Camera0"  # `camera{}`.format(port_number)
     exposure: int = -8
     resolution_width: int = 1280
     resolution_height: int = 720
     framerate: int = 30
     opencv_video_capture_object: cv2.VideoCapture = None
     opencv_video_writer_object: cv2.VideoWriter = None
-    
-    
-    def initialize_video_writer(self, output_file_path: str, ):
+
+    def initialize_video_writer(
+        self,
+        output_file_path: str,
+    ):
         self.opencv_video_writer_object = cv2.VideoWriter(
             output_file_path,
-            cv2.VideoWriter_fourcc('M', 'J', 'P', 'G'), 
-            self.framerate, 
-            (self.resolution_width, self.resolution_height))
-        
-        logger.info('Initialized video writer for {}'.format(self.name))
-        
-    def connect(self)->bool:
-        if platform.system() == 'Windows':
->>>>>>> df2ec1ee
+            cv2.VideoWriter_fourcc("M", "J", "P", "G"),
+            self.framerate,
+            (self.resolution_width, self.resolution_height),
+        )
+
+        logger.info("Initialized video writer for {}".format(self.name))
+
+    def connect(self) -> bool:
+        if platform.system() == "Windows":
             cap_backend = cv2.CAP_DSHOW
         else:
             cap_backend = cv2.CAP_ANY
@@ -77,81 +58,80 @@
         )
         success, image = self.opencv_video_capture_object.read()
 
-<<<<<<< HEAD
-        if not success:
+        # set camera stream paramters
+        self.opencv_video_capture_object.set(cv2.CAP_PROP_EXPOSURE, self.exposure)
+        self.opencv_video_capture_object.set(
+            cv2.CAP_PROP_FRAME_WIDTH, self.resolution_width
+        )
+        self.opencv_video_capture_object.set(
+            cv2.CAP_PROP_FRAME_HEIGHT, self.resolution_height
+        )
+        self.opencv_video_capture_object.set(
+            cv2.CAP_PROP_FOURCC, cv2.VideoWriter_fourcc("M", "J", "P", "G")
+        )
+
+        if success:
+            logger.error("Camera found at port number {}".format(self.port_number))
+            self.name = "Camera{}".format(self.port_number)
+            return success
+        else:
+            # raise NoCameraAvailableException()
             logger.error(
                 "Could not connect to a camera at port# {}".format(self.port_number)
             )
             return success
 
-        # set camera stream parameters
-        # self.opencv_video_capture_object.set(cv2.CAP_PROP_EXPOSURE, self.exposure)
-        # self.opencv_video_capture_object.set(
-        #     cv2.CAP_PROP_FRAME_WIDTH, self.resolution_width
-        # )
-        # self.opencv_video_capture_object.set(
-        #     cv2.CAP_PROP_FRAME_HEIGHT, self.resolution_height
-        # )
+    def get_next_frame(self):
 
-        self.opencv_video_capture_object.set(
-            cv2.CAP_PROP_FOURCC, cv2.VideoWriter_fourcc("M", "J", "P", "G")
-        )
-
-=======
-        #set camera stream paramters
-        self.opencv_video_capture_object.set(cv2.CAP_PROP_EXPOSURE, self.exposure)
-        self.opencv_video_capture_object.set(cv2.CAP_PROP_FRAME_WIDTH, self.resolution_width)
-        self.opencv_video_capture_object.set(cv2.CAP_PROP_FRAME_HEIGHT, self.resolution_height)
-        self.opencv_video_capture_object.set(cv2.CAP_PROP_FOURCC, cv2.VideoWriter_fourcc('M', 'J', 'P', 'G'))
-        
->>>>>>> df2ec1ee
-        if success:
-            logger.debug(f"Camera found at port number {self.port_number}")
-            self.name = f"Camera {self.port_number}"
-            fps_input_stream = int(self.opencv_video_capture_object.get(5))
-            print("FPS of webcam hardware/input stream: {}".format(fps_input_stream))
-            return success
-
-    def start_frame_capture(self):
-        t = threading.Thread(target=self._start_frame_loop, daemon=True)
-        t.start()
-        self._running_thread = t
-
-    def stop_frame_capture(self):
-        self._is_capturing_frames = False
-
-    def latest_frame(self):
-        if not self._frame:
-            return False, None, None
-        return self._frame
-
-    def _start_frame_loop(self):
-        self._is_capturing_frames = True
-        start = time.time()
-        while self._is_capturing_frames:
-            success, image, timestamp = self.get_next_frame()
-            self._frame = (success, image, timestamp)
-            self._last_100_frames.append((success, image, timestamp))
-            self._num_frames_processed += 1
-            self._elapsed = time.time() - start
-
-    def get_next_frame(self):
         timestamp_ns_pre_grab = time.time_ns()
-        # Why grab not read? see ->
-        # https://stackoverflow.com/questions/57716962/difference-between-video-capture-read-and
-        # -grab
+        # Why grab not read? see -> https://stackoverflow.com/questions/57716962/difference-between-video-capture-read-and-grab
         grab_success = self.opencv_video_capture_object.grab()
         timestamp_ns_post_grab = time.time_ns()
         timestamp_ns = (timestamp_ns_pre_grab + timestamp_ns_post_grab) / 2
 
         if grab_success:
             success, image = self.opencv_video_capture_object.retrieve()
-            # logger.info('{} successfully grabbed a frame at timestamp {}'.format(self.name,
-            # timestamp_ns/1e9))
+            # logger.info('{} successfully grabbed a frame at timestamp {}'.format(self.name, timestamp_ns/1e9))
             return success, image, timestamp_ns
 
         return False, None, None
 
     def close(self):
         self.opencv_video_capture_object.release()
-        logger.info("Closed camera {}".format(self.name))+        logger.info("Closed camera{}".format(self.name))
+
+
+if __name__ == "__main__":
+    from rich.console import Console
+
+    console = Console()
+    timestamps = []
+    try:
+        # Test the camera
+        camera = OpenCVCamera()
+        camera.connect()
+
+        while True:
+            success, image, timestamp_ns = camera.get_next_frame()
+            timestamps.append(timestamp_ns / 1e9)
+            if success:
+                mean_fps = 1 / np.mean(np.diff(timestamps))
+                console.print(
+                    "{} grabbed a frame at timestamp {} : mean fps = {}".format(
+                        camera.name, timestamp_ns / 1e9, mean_fps
+                    )
+                )
+            else:
+                console.print(
+                    "{} failed to grab a frame at timestamp {} : mean fps = {}".format(
+                        camera.name, timestamp_ns / 1e9, mean_fps
+                    )
+                )
+            cv2.imshow(camera.name + "- Press ESC to close", image)
+            exit_key = cv2.waitKey(1)
+            if exit_key == 27:
+                break
+        cv2.destroyAllWindows()
+        camera.close()
+    except:
+        console.print_exception()